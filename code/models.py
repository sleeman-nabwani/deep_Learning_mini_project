import torch
import torch.nn as nn
import torch.nn.functional as F

class MNISTEncoder(nn.Module):
    def __init__(self, latent_dim=128):
        super(MNISTEncoder, self).__init__()
        # MNIST: 1x28x28
<<<<<<< HEAD
        self.conv1 = nn.Conv2d(1, 32, 3, stride=2, padding=1) 
        self.bn1 = nn.BatchNorm2d(32)
        self.conv2 = nn.Conv2d(32, 64, 3, stride=2, padding=1) 
=======
        self.conv1 = nn.Conv2d(1, 32, 3, stride=2, padding=1)  
        self.bn1 = nn.BatchNorm2d(32)
        self.conv2 = nn.Conv2d(32, 64, 3, stride=2, padding=1)  
>>>>>>> e98d0b98
        self.bn2 = nn.BatchNorm2d(64)
        self.conv3 = nn.Conv2d(64, 128, 3, stride=2, padding=1)  
        self.bn3 = nn.BatchNorm2d(128)
        self.flatten = nn.Flatten()
        self.fc = nn.Linear(128 * 4 * 4, latent_dim)
        
    def forward(self, x):
        if x.dim() == 3:
            x = x.unsqueeze(0)
            
        if x.size(1) == 3: 
            x = x.mean(dim=1, keepdim=True) 
            
<<<<<<< HEAD
        x = F.relu(self.bn1(self.conv1(x)))
        x = F.relu(self.bn2(self.conv2(x)))
        x = F.relu(self.bn3(self.conv3(x)))
=======
        x = F.gelu(self.bn1(self.conv1(x)))
        x = F.gelu(self.bn2(self.conv2(x)))
        x = F.gelu(self.bn3(self.conv3(x)))
>>>>>>> e98d0b98
        x = self.flatten(x)
        x = self.fc(x)
        return x

class MNISTDecoder(nn.Module):
    def __init__(self, latent_dim=128):
        super(MNISTDecoder, self).__init__()
        self.fc = nn.Linear(latent_dim, 128 * 4 * 4)
<<<<<<< HEAD
        # Deconv layers setup
        self.deconv_layers = nn.Sequential(
            nn.ConvTranspose2d(128, 64, 3, stride=2, padding=1, output_padding=1),  
            nn.ReLU(),
            nn.ConvTranspose2d(64, 32, 3, stride=2, padding=1, output_padding=1),   
            nn.ReLU(),
            nn.ConvTranspose2d(32, 1, 3, stride=2, padding=3, output_padding=1)     
        )

=======
        self.bn_fc = nn.BatchNorm1d(128 * 4 * 4)
        self.deconv1 = nn.ConvTranspose2d(128, 64, 3, stride=2, padding=1, output_padding=1)  
        self.bn1 = nn.BatchNorm2d(64)
        self.deconv2 = nn.ConvTranspose2d(64, 32, 3, stride=2, padding=1, output_padding=1)  
        self.bn2 = nn.BatchNorm2d(32)
        self.deconv3 = nn.ConvTranspose2d(32, 1, 3, stride=2, padding=2, output_padding=1)  
        
>>>>>>> e98d0b98
    def forward(self, x):
        x = self.fc(x)
        x = F.gelu(self.bn_fc(x))
        x = x.view(-1, 128, 4, 4)
<<<<<<< HEAD
        x = self.deconv_layers(x)
        x = torch.tanh(x) 
=======
        x = F.gelu(self.bn1(self.deconv1(x)))
        x = F.gelu(self.bn2(self.deconv2(x)))
        x = torch.tanh(self.deconv3(x))
>>>>>>> e98d0b98
        return x

class ResidualBlock(nn.Module):
    def __init__(self, in_channels, out_channels, stride=1):
        super(ResidualBlock, self).__init__()
        self.conv1 = nn.Conv2d(in_channels, out_channels, kernel_size=3, stride=stride, padding=1, bias=False)
        self.bn1 = nn.BatchNorm2d(out_channels)
        self.conv2 = nn.Conv2d(out_channels, out_channels, kernel_size=3, stride=1, padding=1, bias=False)
        self.bn2 = nn.BatchNorm2d(out_channels)
        
        self.shortcut = nn.Sequential()
        if stride != 1 or in_channels != out_channels:
            self.shortcut = nn.Sequential(
                nn.Conv2d(in_channels, out_channels, kernel_size=1, stride=stride, bias=False),
                nn.BatchNorm2d(out_channels)
            )
        
        # Proper weight initialization from He et al. (2015)
        nn.init.kaiming_normal_(self.conv1.weight, mode='fan_out')
        nn.init.kaiming_normal_(self.conv2.weight, mode='fan_out')

    def forward(self, x):
        identity = self.shortcut(x)
        out = F.leaky_relu(self.bn1(self.conv1(x)))
        out = self.bn2(self.conv2(out))
        out += identity
        out = F.leaky_relu(out)
        return out

class ResidualUpBlock(nn.Module):
    def __init__(self, in_channels, out_channels, stride=2):
        super(ResidualUpBlock, self).__init__()
        output_padding = 1 if stride == 2 else 0
        self.upconv1 = nn.ConvTranspose2d(
            in_channels, out_channels, kernel_size=3, 
            stride=stride, padding=1, output_padding=output_padding, bias=False
        )
        self.bn1 = nn.BatchNorm2d(out_channels)
        self.conv2 = nn.Conv2d(out_channels, out_channels, kernel_size=3, stride=1, padding=1, bias=False)
        self.bn2 = nn.BatchNorm2d(out_channels)

        self.shortcut = nn.Sequential()
        if stride != 1 or in_channels != out_channels:
            self.shortcut = nn.Sequential(
                nn.ConvTranspose2d(
                    in_channels, out_channels, kernel_size=1, 
                    stride=stride, output_padding=output_padding, bias=False
                ),
                nn.BatchNorm2d(out_channels)
            )
        
        # Proper initialization
        nn.init.kaiming_normal_(self.upconv1.weight, mode='fan_out')
        nn.init.kaiming_normal_(self.conv2.weight, mode='fan_out')

    def forward(self, x):
        identity = self.shortcut(x)
        out = F.leaky_relu(self.bn1(self.upconv1(x)))
        out = self.bn2(self.conv2(out))
        out += identity
        out = F.leaky_relu(out)
        return out

class CIFAR10Encoder(nn.Module):
    def __init__(self, latent_dim=128):
        super(CIFAR10Encoder, self).__init__()
        # Initial convolution
        self.conv1 = nn.Conv2d(3, 64, kernel_size=3, stride=1, padding=1, bias=False)
        self.bn1 = nn.BatchNorm2d(64)
        
        # Residual blocks - standard ResNet practice
        self.res_block1 = ResidualBlock(64, 128, stride=2)    # 16x16
        self.res_block2 = ResidualBlock(128, 256, stride=2)   # 8x8
        self.res_block3 = ResidualBlock(256, 512, stride=2)   # 4x4
        
        # Global average pooling - research shows this is better than flattening
        self.avg_pool = nn.AdaptiveAvgPool2d((1, 1))
        
        # Final FC layer
        self.fc = nn.Linear(512, latent_dim)
        self.bn_out = nn.BatchNorm1d(latent_dim)
        
        # Dropout for regularization - standard rate
        self.dropout = nn.Dropout(0.2)
        
        # Initialize conv1 with Kaiming init
        nn.init.kaiming_normal_(self.conv1.weight, mode='fan_out')
        nn.init.kaiming_normal_(self.fc.weight, mode='fan_out')

    def forward(self, x):
        # Extract features
        x = F.leaky_relu(self.bn1(self.conv1(x)))
        x = self.res_block1(x)
        x = self.res_block2(x)
        x = self.res_block3(x)
        
        # Global average pooling
        x = self.avg_pool(x)
        x = x.view(x.size(0), -1)
        
        # Apply dropout before FC layer (research-based placement)
        x = self.dropout(x)
        
        # Final projection
        x = self.fc(x)
        x = self.bn_out(x)
        
        # No duplicate normalization or activation here
        return x

class CIFAR10Decoder(nn.Module):
    def __init__(self, latent_dim=128):
        super(CIFAR10Decoder, self).__init__()
        # Initial projection
        self.fc = nn.Linear(latent_dim, 512 * 4 * 4)
        self.bn_fc = nn.BatchNorm1d(512 * 4 * 4)
        
        # Upsampling blocks
        self.res_up_block1 = ResidualUpBlock(512, 256, stride=2)  # 8x8
        self.res_up_block2 = ResidualUpBlock(256, 128, stride=2)  # 16x16
        self.res_up_block3 = ResidualUpBlock(128, 64, stride=2)   # 32x32
        
        # Output convolution
        self.conv_out = nn.Conv2d(64, 3, kernel_size=3, stride=1, padding=1)
        
        # Initialize weights
        nn.init.kaiming_normal_(self.fc.weight, mode='fan_out')
        nn.init.xavier_uniform_(self.conv_out.weight)  # Better for output layers

    def forward(self, x):
        # Initial FC
        x = self.fc(x)
        x = F.leaky_relu(self.bn_fc(x))
        x = x.view(-1, 512, 4, 4)
        
        # Upsampling
        x = self.res_up_block1(x)
        x = self.res_up_block2(x)
        x = self.res_up_block3(x)
        
        # Output layer - tanh bounds output to [-1, 1] range
        x = torch.tanh(self.conv_out(x))
        return x

class Classifier(nn.Module):
    def __init__(self, input_dim=128, num_classes=10):
        super(Classifier, self).__init__()
        # Simple MLP with single normalization
        self.fc1 = nn.Linear(input_dim, 256)
        self.bn1 = nn.BatchNorm1d(256)
        self.dropout1 = nn.Dropout(0.4)  # Higher dropout in classifier
        
        self.fc2 = nn.Linear(256, 128)
        self.bn2 = nn.BatchNorm1d(128)
        self.dropout2 = nn.Dropout(0.3)
        
        self.fc3 = nn.Linear(128, num_classes)
        
        # Xavier initialization for classification layers
        nn.init.xavier_uniform_(self.fc1.weight)
        nn.init.xavier_uniform_(self.fc2.weight)
        nn.init.xavier_uniform_(self.fc3.weight)

    def forward(self, x):
        # L2 normalization - research shows this improves classification
        x = F.normalize(x, p=2, dim=1)
        
        # First layer
        x = F.leaky_relu(self.bn1(self.fc1(x)))
        x = self.dropout1(x)
        
        # Second layer
        x = F.leaky_relu(self.bn2(self.fc2(x)))
        x = self.dropout2(x)
        
        # Output layer
        x = self.fc3(x)
        return x

# Full autoencoder models
class MNISTAutoencoder(nn.Module):
    def __init__(self, latent_dim=128):
        super(MNISTAutoencoder, self).__init__()
        self.encoder = MNISTEncoder(latent_dim)
        self.decoder = MNISTDecoder(latent_dim)
    
    def forward(self, x):
        x = self.encoder(x)
        x = self.decoder(x)
        return x

class CIFAR10Autoencoder(nn.Module):
    def __init__(self, latent_dim=128):
        super(CIFAR10Autoencoder, self).__init__()
        self.encoder = CIFAR10Encoder(latent_dim)
        self.decoder = CIFAR10Decoder(latent_dim)
    
    def forward(self, x):
        latent = self.encoder(x)
        output = self.decoder(latent)
        return output <|MERGE_RESOLUTION|>--- conflicted
+++ resolved
@@ -6,15 +6,9 @@
     def __init__(self, latent_dim=128):
         super(MNISTEncoder, self).__init__()
         # MNIST: 1x28x28
-<<<<<<< HEAD
         self.conv1 = nn.Conv2d(1, 32, 3, stride=2, padding=1) 
         self.bn1 = nn.BatchNorm2d(32)
         self.conv2 = nn.Conv2d(32, 64, 3, stride=2, padding=1) 
-=======
-        self.conv1 = nn.Conv2d(1, 32, 3, stride=2, padding=1)  
-        self.bn1 = nn.BatchNorm2d(32)
-        self.conv2 = nn.Conv2d(32, 64, 3, stride=2, padding=1)  
->>>>>>> e98d0b98
         self.bn2 = nn.BatchNorm2d(64)
         self.conv3 = nn.Conv2d(64, 128, 3, stride=2, padding=1)  
         self.bn3 = nn.BatchNorm2d(128)
@@ -28,15 +22,9 @@
         if x.size(1) == 3: 
             x = x.mean(dim=1, keepdim=True) 
             
-<<<<<<< HEAD
         x = F.relu(self.bn1(self.conv1(x)))
         x = F.relu(self.bn2(self.conv2(x)))
         x = F.relu(self.bn3(self.conv3(x)))
-=======
-        x = F.gelu(self.bn1(self.conv1(x)))
-        x = F.gelu(self.bn2(self.conv2(x)))
-        x = F.gelu(self.bn3(self.conv3(x)))
->>>>>>> e98d0b98
         x = self.flatten(x)
         x = self.fc(x)
         return x
@@ -45,7 +33,6 @@
     def __init__(self, latent_dim=128):
         super(MNISTDecoder, self).__init__()
         self.fc = nn.Linear(latent_dim, 128 * 4 * 4)
-<<<<<<< HEAD
         # Deconv layers setup
         self.deconv_layers = nn.Sequential(
             nn.ConvTranspose2d(128, 64, 3, stride=2, padding=1, output_padding=1),  
@@ -55,27 +42,12 @@
             nn.ConvTranspose2d(32, 1, 3, stride=2, padding=3, output_padding=1)     
         )
 
-=======
-        self.bn_fc = nn.BatchNorm1d(128 * 4 * 4)
-        self.deconv1 = nn.ConvTranspose2d(128, 64, 3, stride=2, padding=1, output_padding=1)  
-        self.bn1 = nn.BatchNorm2d(64)
-        self.deconv2 = nn.ConvTranspose2d(64, 32, 3, stride=2, padding=1, output_padding=1)  
-        self.bn2 = nn.BatchNorm2d(32)
-        self.deconv3 = nn.ConvTranspose2d(32, 1, 3, stride=2, padding=2, output_padding=1)  
-        
->>>>>>> e98d0b98
     def forward(self, x):
         x = self.fc(x)
         x = F.gelu(self.bn_fc(x))
         x = x.view(-1, 128, 4, 4)
-<<<<<<< HEAD
         x = self.deconv_layers(x)
         x = torch.tanh(x) 
-=======
-        x = F.gelu(self.bn1(self.deconv1(x)))
-        x = F.gelu(self.bn2(self.deconv2(x)))
-        x = torch.tanh(self.deconv3(x))
->>>>>>> e98d0b98
         return x
 
 class ResidualBlock(nn.Module):
