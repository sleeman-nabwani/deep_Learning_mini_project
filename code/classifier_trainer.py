--- conflicted
+++ resolved
@@ -105,7 +105,6 @@
             
             # Backward pass
             loss.backward()
-<<<<<<< HEAD
             self.optimizer.step()
             self.scheduler.step() # Step the scheduler each batch for OneCycleLR
 
@@ -128,28 +127,6 @@
         epoch_acc = 100. * correct / total
 
         return epoch_loss, epoch_acc
-=======
-            torch.nn.utils.clip_grad_norm_(self.classifier.parameters(), max_norm=1.0)
-            self.optimizer.step()
-            
-            # Compute metrics
-            loss_val = loss.item()
-            total_loss += loss_val
-            num_batches += 1
-            
-            # Print progress
-            if batch_idx % 100 == 0 or batch_idx == total_batches - 1:
-                progress = 100. * batch_idx / total_batches
-                print(f"[CLASSIFIER] Epoch {self.current_epoch}/{self.epochs} - "
-                     f"Batch {batch_idx}/{total_batches} ({progress:.1f}%) - "
-                     f"Loss: {loss_val:.6f}, "
-                     f"LR: {self.optimizer.param_groups[0]['lr']:.6f}")
-        
-        # Calculate average loss
-        avg_loss = total_loss / num_batches if num_batches > 0 else 0 
-
-        return avg_loss
->>>>>>> e98d0b98
     
     def validate(self):
         """Validate the model"""
